--- conflicted
+++ resolved
@@ -39,15 +39,12 @@
     "ru_RU.UTF-8",
     "uk_UA.UTF-8",
     "pl_PL.UTF-8",
-<<<<<<< HEAD
     "mk_MK.UTF-8",
-=======
     "tr_TR.UTF-8",
     "id_ID.UTF-8",
     "es_BO.UTF-8",
     "pt_BR.UTF-8",
     "ca_ES.UTF-8",
->>>>>>> 74b17f68
 };
 
 /// Set for faster membership lookup of locales.
